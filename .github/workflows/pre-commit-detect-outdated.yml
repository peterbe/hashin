--- conflicted
+++ resolved
@@ -19,11 +19,7 @@
     name: Detect outdated pre-commit hooks
     runs-on: ubuntu-latest
     steps:
-<<<<<<< HEAD
-      - uses: actions/checkout@eef61447b9ff4aafe5dcd4e0bbf5d482be7e7871 # v4.2.1
-=======
-      - uses: actions/checkout@11bd71901bbe5b1630ceea73d27597364c9af683  # v4.2.2
->>>>>>> a64f778d
+      - uses: actions/checkout@11bd71901bbe5b1630ceea73d27597364c9af683 # v4.2.2
 
       - name: Set up Python 3.12
         uses: actions/setup-python@v5
