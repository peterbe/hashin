# Copyright (c) 2024 Sebastian Pipping <sebastian@pipping.org>
# Licensed under the MIT license

name: Run pre-commit

on:
  - pull_request
  - push
  - workflow_dispatch

# Drop permissions to minimum for security
permissions:
  contents: read

jobs:
  pre-commit:
    name: Run pre-commit
    runs-on: ubuntu-latest
    steps:
<<<<<<< HEAD
      - uses: actions/checkout@11bd71901bbe5b1630ceea73d27597364c9af683 # v4.2.2
      - uses: actions/setup-python@v5
=======
      - uses: actions/checkout@v4
      - uses: actions/setup-python@0b93645e9fea7318ecaed2b359559ac225c90a2b # v5.3.0
>>>>>>> 3c7a3edc
        with:
          python-version: 3.12
      - uses: pre-commit/action@2c7b3805fd2a0fd8c1884dcaebf91fc102a13ecd # v3.0.1<|MERGE_RESOLUTION|>--- conflicted
+++ resolved
@@ -17,13 +17,8 @@
     name: Run pre-commit
     runs-on: ubuntu-latest
     steps:
-<<<<<<< HEAD
-      - uses: actions/checkout@11bd71901bbe5b1630ceea73d27597364c9af683 # v4.2.2
+      - uses: actions/checkout@v4
       - uses: actions/setup-python@v5
-=======
-      - uses: actions/checkout@v4
-      - uses: actions/setup-python@0b93645e9fea7318ecaed2b359559ac225c90a2b # v5.3.0
->>>>>>> 3c7a3edc
         with:
           python-version: 3.12
       - uses: pre-commit/action@2c7b3805fd2a0fd8c1884dcaebf91fc102a13ecd # v3.0.1